############################################################################
# CMakeLists.txt file for building ROOT tmva package
# @author Pere Mato, CERN
############################################################################
#---The following is needed because client codes of TMVA (in ROOT itself) assumes to find header files under /TMVA
#execute_process(COMMAND cmake -E create_symlink ${CMAKE_CURRENT_SOURCE_DIR}/inc ${CMAKE_CURRENT_SOURCE_DIR}/inc/TMVA)

if(NOT CMAKE_PROJECT_NAME STREQUAL ROOT)
  cmake_minimum_required(VERSION 2.8 FATAL_ERROR)
  project(TMVA)
  include(${ROOTSYS}/cmake/modules/StandaloneBuild.cmake)
endif()

set(headers1 Configurable.h Factory.h  MethodBase.h MethodCompositeBase.h
	     MethodANNBase.h MethodTMlpANN.h MethodRuleFit.h MethodCuts.h MethodFisher.h
	     MethodKNN.h MethodCFMlpANN.h MethodCFMlpANN_Utils.h MethodLikelihood.h
	     MethodHMatrix.h MethodPDERS.h MethodBDT.h MethodDT.h MethodSVM.h MethodBayesClassifier.h
	     MethodFDA.h MethodMLP.h MethodBoost.h
	     MethodPDEFoam.h MethodLD.h MethodCategory.h MethodDNN.h)
set(headers2 TSpline2.h TSpline1.h PDF.h BinaryTree.h BinarySearchTreeNode.h BinarySearchTree.h 
	     Timer.h RootFinder.h CrossEntropy.h DecisionTree.h DecisionTreeNode.h MisClassificationError.h 
	     Node.h SdivSqrtSplusB.h SeparationBase.h RegressionVariance.h Tools.h Reader.h 
	     GeneticAlgorithm.h GeneticGenes.h GeneticPopulation.h GeneticRange.h GiniIndex.h 
	     GiniIndexWithLaplace.h SimulatedAnnealing.h QuickMVAProbEstimator.h)
set(headers3 Config.h KDEKernel.h Interval.h LogInterval.h FitterBase.h MCFitter.h GeneticFitter.h 
         SimulatedAnnealingFitter.h MinuitFitter.h MinuitWrapper.h IFitterTarget.h
         PDEFoam.h PDEFoamDecisionTree.h PDEFoamDensityBase.h PDEFoamDiscriminantDensity.h
         PDEFoamEventDensity.h PDEFoamTargetDensity.h PDEFoamDecisionTreeDensity.h PDEFoamMultiTarget.h
         PDEFoamVect.h PDEFoamCell.h PDEFoamDiscriminant.h PDEFoamEvent.h PDEFoamTarget.h
         PDEFoamKernelBase.h PDEFoamKernelTrivial.h PDEFoamKernelLinN.h PDEFoamKernelGauss.h
         BDTEventWrapper.h CCTreeWrapper.h
         CCPruner.h CostComplexityPruneTool.h SVEvent.h OptimizeConfigParameters.h)
set(headers4 TNeuron.h TSynapse.h TActivationChooser.h TActivation.h TActivationSigmoid.h TActivationIdentity.h
         TActivationTanh.h TActivationRadial.h TActivationReLU.h TNeuronInputChooser.h TNeuronInput.h TNeuronInputSum.h
	     TNeuronInputSqSum.h TNeuronInputAbs.h Types.h Ranking.h RuleFit.h RuleFitAPI.h IMethod.h MsgLogger.h
	     VariableTransformBase.h VariableIdentityTransform.h VariableDecorrTransform.h VariablePCATransform.h 
	     VariableGaussTransform.h VariableNormalizeTransform.h VariableRearrangeTransform.h VariableTransform.h ROCCalc.h ROCCurve.h)

set(headers5 Envelope.h VariableImportance.h CrossValidation.h HyperParameterOptimisation.h Event.h Results.h ResultsClassification.h ResultsRegression.h ResultsMulticlass.h VariableInfo.h ClassInfo.h DataLoader.h DataSet.h DataSetInfo.h DataInputHandler.h DataSetManager.h DataSetFactory.h LossFunction.h)

#---Need to suffix each header name by TMVA/  -----------------
foreach(hs headers1 headers2 headers3 headers4 headers5)
  foreach(h ${${hs}})
    set(t${hs} ${t${hs}} TMVA/${h})
  endforeach()
endforeach()

#---Assign source files to the implementations -----------------
SET(DNN_FILES      src/DNN/Architectures/Reference.cxx)
SET(DNN_CUDA_FILES src/DNN/Architectures/Cuda.cu
                   src/DNN/Architectures/Cuda/CudaBuffers.cxx
                   src/DNN/Architectures/Cuda/CudaMatrix.cu)
SET(DNN_CPU_FILES  src/DNN/Architectures/Cpu.cxx
                   src/DNN/Architectures/Cpu/CpuBuffer.cxx
                   src/DNN/Architectures/Cpu/CpuMatrix.cxx)

#---Handle CUDA dependent code. -----------------
if(CUDA_FOUND)
  CUDA_ADD_LIBRARY(dnn_cuda ${DNN_CUDA_FILES})
  set(CMAKE_CXX_FLAGS "${CMAKE_CXX_FLAGS} -DDNNCUDA")
  set(DNN_CUDA_LIBRARIES dnn_cuda ${CUDA_CUBLAS_LIBRARIES})
  add_dependencies(dnn_cuda move_headers)
else()
  set(DNN_CUDA_LIBRARIES)
  set(installoptions ${installoptions} OPTIONS REGEX "Cuda" EXCLUDE)
endif()

#---Handle BLAS dependent code. -----------------
if(BLAS_FOUND AND imt)
  set(CMAKE_CXX_FLAGS "${CMAKE_CXX_FLAGS} -DDNNCPU")
  set(DNN_CPU_LIBRARIES MathCore Matrix ${BLAS_LIBRARIES} ${TBB_LIBRARIES} ${CMAKE_THREAD_LIBS_INIT})
  include_directories(${TBB_INCLUDE_DIRS})
else()
  set(DNN_CPU_LIBRARIES)
  set(DNN_CPU_FILES)
  set(installoptions ${installoptions} OPTIONS REGEX "Cpu" EXCLUDE)
endif()

ROOT_GENERATE_DICTIONARY(G__TMVA ${theaders1} ${theaders2} ${theaders3} ${theaders4} ${theaders5}  MODULE TMVA LINKDEF LinkDef.h OPTIONS "-writeEmptyRootPCM")

ROOT_LINKER_LIBRARY(TMVA *.cxx G__TMVA.cxx ${DNN_FILES} ${DNN_CPU_FILES}
                    LIBRARIES Core ${DNN_CUDA_LIBRARIES} ${DNN_CPU_LIBRARIES}
                    DEPENDENCIES RIO Hist Tree TreePlayer MLP Minuit XMLIO)

<<<<<<< HEAD
ROOT_INSTALL_HEADERS()
=======
ROOT_INSTALL_HEADERS(${installoptions})

set_property(GLOBAL APPEND PROPERTY ROOT_INCLUDE_DIRS ${CMAKE_CURRENT_SOURCE_DIR}/inc)
>>>>>>> f37d9e16

if(NOT gnuinstall)
  install(DIRECTORY test DESTINATION tmva 
  FILES_MATCHING PATTERN "*.C" 
                 PATTERN "*.gif" 
                 PATTERN "*.png" 
                 PATTERN "README"
                 PATTERN "data" EXCLUDE)
endif()

ROOT_ADD_TEST_SUBDIRECTORY(test/DNN)



<|MERGE_RESOLUTION|>--- conflicted
+++ resolved
@@ -82,13 +82,7 @@
                     LIBRARIES Core ${DNN_CUDA_LIBRARIES} ${DNN_CPU_LIBRARIES}
                     DEPENDENCIES RIO Hist Tree TreePlayer MLP Minuit XMLIO)
 
-<<<<<<< HEAD
-ROOT_INSTALL_HEADERS()
-=======
 ROOT_INSTALL_HEADERS(${installoptions})
-
-set_property(GLOBAL APPEND PROPERTY ROOT_INCLUDE_DIRS ${CMAKE_CURRENT_SOURCE_DIR}/inc)
->>>>>>> f37d9e16
 
 if(NOT gnuinstall)
   install(DIRECTORY test DESTINATION tmva 
