// @(#)root/core/meta:$Id$
// Author: Paul Russo   30/07/2012

/*************************************************************************
 * Copyright (C) 1995-2000, Rene Brun and Fons Rademakers.               *
 * All rights reserved.                                                  *
 *                                                                       *
 * For the licensing terms see $ROOTSYS/LICENSE.                         *
 * For the list of contributors see $ROOTSYS/README/CREDITS.             *
 *************************************************************************/

//////////////////////////////////////////////////////////////////////////
//                                                                      //
// TClingClassInfo                                                      //
//                                                                      //
// Emulation of the CINT ClassInfo class.                               //
//                                                                      //
// The CINT C++ interpreter provides an interface to metadata about     //
// a class through the ClassInfo class.  This class provides the same   //
// functionality, using an interface as close as possible to ClassInfo  //
// but the class metadata comes from the Clang C++ compiler, not CINT.  //
//                                                                      //
//////////////////////////////////////////////////////////////////////////

#include "TClingClassInfo.h"

#include "TClassEdit.h"
#include "TClingBaseClassInfo.h"
#include "TClingCallFunc.h"
#include "TClingMethodInfo.h"
#include "TDictionary.h"
#include "TClingTypeInfo.h"
#include "TError.h"
#include "TMetaUtils.h"

#include "cling/Interpreter/Interpreter.h"
#include "cling/Interpreter/LookupHelper.h"
#include "cling/Utils/AST.h"

#include "clang/AST/ASTContext.h"
#include "clang/AST/Decl.h"
#include "clang/AST/DeclCXX.h"
#include "clang/AST/DeclTemplate.h"
#include "clang/AST/GlobalDecl.h"
#include "clang/AST/PrettyPrinter.h"
#include "clang/AST/RecordLayout.h"
#include "clang/AST/Type.h"
#include "clang/Basic/Specifiers.h"
#include "clang/Frontend/CompilerInstance.h"
#include "clang/Sema/Sema.h"

#include "llvm/ExecutionEngine/GenericValue.h"
#include "llvm/Support/Casting.h"
#include "llvm/Support/raw_ostream.h"

#include <sstream>
#include <string>

using namespace clang;
using namespace ROOT;

static std::string FullyQualifiedName(const Decl *decl) {
   // Return the fully qualified name without worrying about normalizing it.
   std::string buf;
   if (const NamedDecl* ND = llvm::dyn_cast<NamedDecl>(decl)) {
      PrintingPolicy Policy(decl->getASTContext().getPrintingPolicy());
      llvm::raw_string_ostream stream(buf);
      ND->getNameForDiagnostic(stream, Policy, /*Qualified=*/true);
   }
   return buf;
}

TClingClassInfo::TClingClassInfo(cling::Interpreter *interp, Bool_t all)
   : fInterp(interp), fFirstTime(true), fDescend(false), fIterAll(all),
     fDecl(0), fType(0), fOffsetCache(0)
{
   TranslationUnitDecl *TU =
      interp->getCI()->getASTContext().getTranslationUnitDecl();
   // Could trigger deserialization of decls.
   cling::Interpreter::PushTransactionRAII RAII(interp);
   if (fIterAll)
      fIter = TU->decls_begin();
   else
      fIter = TU->noload_decls_begin();

   InternalNext();
   fFirstTime = true;
   // CINT had this odd behavior where a ClassInfo created without any
   // argument/input was set as an iterator that was ready to be iterated
   // on but was set an not IsValid *BUT* a few routine where using this
   // state as representing the global namespace (These routines include the
   // GetMethod routines and CallFunc::SetFunc, but do not include many others
   // (such as Property etc).  To be somewhat backward compatible, let's make
   // this state actually valid (i.e., representing both the ready-for-first-
   // iteration iterator *and* the global namespace) so that code that was
   // working with CINT (grabbing the default initialized ClassInfo
   // to look at the global namespace) is working again (and, yes, things that
   // used to not work like 'asking' the filename on this will go 'further'
   // but oh well).
   fDecl = TU;
   fType = 0;
}

TClingClassInfo::TClingClassInfo(cling::Interpreter *interp, const char *name)
   : fInterp(interp), fFirstTime(true), fDescend(false), fIterAll(kTRUE), fDecl(0),
     fType(0), fTitle(""), fOffsetCache(0)
{
   const cling::LookupHelper& lh = fInterp->getLookupHelper();
   const Type *type = 0;
   const Decl *decl = lh.findScope(name,
                                   gDebug > 5 ? cling::LookupHelper::WithDiagnostics
                                   : cling::LookupHelper::NoDiagnostics,
                                   &type, /* intantiateTemplate= */ true );
   if (!decl) {
      std::string buf = TClassEdit::InsertStd(name);
      if (buf != name) {
         decl = lh.findScope(buf,
                             gDebug > 5 ? cling::LookupHelper::WithDiagnostics
                             : cling::LookupHelper::NoDiagnostics,
                             &type, /* intantiateTemplate= */ true );
      }
   }
   if (!decl && type) {
      const TagType *tagtype =type->getAs<TagType>();
      if (tagtype) {
         decl = tagtype->getDecl();
      }
   }
   fDecl = decl;
   fType = type;
}

TClingClassInfo::TClingClassInfo(cling::Interpreter *interp,
                                 const Type &tag)
   : fInterp(interp), fFirstTime(true), fDescend(false), fIterAll(kTRUE),
     fDecl(0), fType(0), fTitle(""), fOffsetCache(0)
{
   Init(tag);
}

void TClingClassInfo::AddBaseOffsetValue(const clang::Decl* decl, ptrdiff_t offset)
{
   // Add the offset value from this class to the non-virtual base class
   // determined by the parameter decl.

   OffsetPtrFunc_t executableFunc = 0;
   fOffsetCache[decl] = std::make_pair(offset, executableFunc);
}

long TClingClassInfo::ClassProperty() const
{
   if (!IsValid()) {
      return 0L;
   }
   long property = 0L;
   const RecordDecl *RD = llvm::dyn_cast<RecordDecl>(fDecl);
   if (!RD) {
      // We are an enum or namespace.
      // The cint interface always returns 0L for these guys.
      return property;
   }
   if (RD->isUnion()) {
      // The cint interface always returns 0L for these guys.
      return property;
   }
   // We now have a class or a struct.
   const CXXRecordDecl *CRD =
      llvm::dyn_cast<CXXRecordDecl>(fDecl);
   property |= kClassIsValid;
   if (CRD->isAbstract()) {
      property |= kClassIsAbstract;
   }
   if (CRD->hasUserDeclaredConstructor()) {
      property |= kClassHasExplicitCtor;
   }
   if (
      !CRD->hasUserDeclaredConstructor() &&
      !CRD->hasTrivialDefaultConstructor()
   ) {
      property |= kClassHasImplicitCtor;
   }
   if (
      CRD->hasUserProvidedDefaultConstructor() ||
      !CRD->hasTrivialDefaultConstructor()
   ) {
      property |= kClassHasDefaultCtor;
   }
   if (CRD->hasUserDeclaredDestructor()) {
      property |= kClassHasExplicitDtor;
   }
   else if (!CRD->hasTrivialDestructor()) {
      property |= kClassHasImplicitDtor;
   }
   if (CRD->hasUserDeclaredCopyAssignment()) {
      property |= kClassHasAssignOpr;
   }
   if (CRD->isPolymorphic()) {
      property |= kClassHasVirtual;
   }
   return property;
}

void TClingClassInfo::Delete(void *arena, const ROOT::TMetaUtils::TNormalizedCtxt &normCtxt) const
{
   // Invoke operator delete on a pointer to an object
   // of this class type.
   if (!IsValid()) {
      Error("TClingClassInfo::Delete()", "Called while invalid!");
      return;
   }
   if (!IsLoaded()) {
      Error("TClingClassInfo::Delete()", "Class is not loaded: %s",
            FullyQualifiedName(fDecl).c_str());
      return;
   }
   TClingCallFunc cf(fInterp,normCtxt);
   cf.ExecDestructor(this, arena, /*nary=*/0, /*withFree=*/true);
}

void TClingClassInfo::DeleteArray(void *arena, bool dtorOnly, const ROOT::TMetaUtils::TNormalizedCtxt &normCtxt) const
{
   // Invoke operator delete[] on a pointer to an array object
   // of this class type.
   if (!IsLoaded()) {
      return;
   }
   if (dtorOnly) {
      // There is no syntax in C++ for invoking the placement delete array
      // operator, so we have to placement destroy each element by hand.
      // Unfortunately we do not know how many elements to delete.
      //TClingCallFunc cf(fInterp);
      //cf.ExecDestructor(this, arena, nary, /*withFree=*/false);
      Error("DeleteArray", "Placement delete of an array is unsupported!\n");
      return;
   }
   TClingCallFunc cf(fInterp,normCtxt);
   cf.ExecDestructor(this, arena, /*nary=*/1, /*withFree=*/true);
}

void TClingClassInfo::Destruct(void *arena, const ROOT::TMetaUtils::TNormalizedCtxt &normCtxt) const
{
   // Invoke placement operator delete on a pointer to an array object
   // of this class type.
   if (!IsLoaded()) {
      return;
   }
   TClingCallFunc cf(fInterp,normCtxt);
   cf.ExecDestructor(this, arena, /*nary=*/0, /*withFree=*/false);
}

const FunctionTemplateDecl *TClingClassInfo::GetFunctionTemplate(const char *fname) const
{
   // Return any method or function in this scope with the name 'fname'.

   if (!IsLoaded()) {
      return 0;
   }

   if (fType) {
      const TypedefType *TT = llvm::dyn_cast<TypedefType>(fType);
      if (TT) {
         llvm::StringRef tname(TT->getDecl()->getName());
         if (tname.equals(fname)) {
            const NamedDecl *ndecl = llvm::dyn_cast<NamedDecl>(fDecl);
            if (ndecl && !ndecl->getName().equals(fname)) {
               // Constructor name matching the typedef type, use the decl name instead.
               return GetFunctionTemplate(ndecl->getName().str().c_str());
            }
         }
      }
   }
   const cling::LookupHelper &lh = fInterp->getLookupHelper();
   const FunctionTemplateDecl *fd
      = lh.findFunctionTemplate(fDecl, fname,
                                gDebug > 5 ? cling::LookupHelper::WithDiagnostics
                                : cling::LookupHelper::NoDiagnostics, false);
   if (fd) return fd->getCanonicalDecl();
   return 0;
}

const clang::ValueDecl *TClingClassInfo::GetDataMember(const char *name) const
{
   // Return the value decl (if any) corresponding to a data member which
   // the given name declared in this scope.

   const cling::LookupHelper &lh = fInterp->getLookupHelper();
   const ValueDecl *vd
      = lh.findDataMember(fDecl, name,
                          gDebug > 5 ? cling::LookupHelper::WithDiagnostics
                          : cling::LookupHelper::NoDiagnostics);
   if (vd) return llvm::dyn_cast<ValueDecl>(vd->getCanonicalDecl());
   else return 0;
}

TClingMethodInfo TClingClassInfo::GetMethod(const char *fname) const
{
   // Return any method or function in this scope with the name 'fname'.

   if (!IsLoaded()) {
      TClingMethodInfo tmi(fInterp);
      return tmi;
   }

   R__LOCKGUARD(gInterpreterMutex);

   if (fType) {
      const TypedefType *TT = llvm::dyn_cast<TypedefType>(fType);
      if (TT) {
         llvm::StringRef tname(TT->getDecl()->getName());
         if (tname.equals(fname)) {
            const NamedDecl *ndecl = llvm::dyn_cast<NamedDecl>(fDecl);
            if (ndecl && !ndecl->getName().equals(fname)) {
               // Constructor name matching the typedef type, use the decl name instead.
               return GetMethod(ndecl->getName().str().c_str());
            }
         }
      }
   }
   const cling::LookupHelper &lh = fInterp->getLookupHelper();
   const FunctionDecl *fd
      = lh.findAnyFunction(fDecl, fname,
                           gDebug > 5 ? cling::LookupHelper::WithDiagnostics
                           : cling::LookupHelper::NoDiagnostics,
                           false);
   if (!fd) {
      // Function not found.
      TClingMethodInfo tmi(fInterp);
      return tmi;
   }
   TClingMethodInfo tmi(fInterp);
   tmi.Init(fd);
   return tmi;
}

TClingMethodInfo TClingClassInfo::GetMethod(const char *fname,
      const char *proto, long *poffset, EFunctionMatchMode mode /*= kConversionMatch*/,
      EInheritanceMode imode /*= kWithInheritance*/) const
{
   return GetMethod(fname,proto,false,poffset,mode,imode);
}

TClingMethodInfo TClingClassInfo::GetMethod(const char *fname,
      const char *proto, bool objectIsConst,
      long *poffset, EFunctionMatchMode mode /*= kConversionMatch*/,
      EInheritanceMode imode /*= kWithInheritance*/) const
{
   if (poffset) {
      *poffset = 0L;
   }
   if (!IsLoaded()) {
      TClingMethodInfo tmi(fInterp);
      return tmi;
   }

   R__LOCKGUARD(gInterpreterMutex);

   if (fType) {
      const TypedefType *TT = llvm::dyn_cast<TypedefType>(fType);
      if (TT) {
         llvm::StringRef tname(TT->getDecl()->getName());
         if (tname.equals(fname)) {
            const NamedDecl *ndecl = llvm::dyn_cast<NamedDecl>(fDecl);
            if (ndecl && !ndecl->getName().equals(fname)) {
               // Constructor name matching the typedef type, use the decl name instead.
               return GetMethod(ndecl->getName().str().c_str(),proto,
                                objectIsConst,poffset,
                                mode,imode);
            }
         }
      }

   }
   const cling::LookupHelper& lh = fInterp->getLookupHelper();
   const FunctionDecl *fd;
   if (mode == kConversionMatch) {
      fd = lh.findFunctionProto(fDecl, fname, proto,
                                gDebug > 5 ? cling::LookupHelper::WithDiagnostics
                                : cling::LookupHelper::NoDiagnostics,
                                objectIsConst);
   } else if (mode == kExactMatch) {
      fd = lh.matchFunctionProto(fDecl, fname, proto,
                                 gDebug > 5 ? cling::LookupHelper::WithDiagnostics
                                 : cling::LookupHelper::NoDiagnostics,
                                 objectIsConst);
   } else {
      Error("TClingClassInfo::GetMethod",
            "The MatchMode %d is not supported.", mode);
      TClingMethodInfo tmi(fInterp);
      return tmi;
   }
   if (!fd) {
      // Function not found.
      TClingMethodInfo tmi(fInterp);
      return tmi;
   }
   if (imode == TClingClassInfo::kInThisScope) {
      // If requested, check whether fd is a member function of this class.
      // Even though this seems to be the wrong order (we should not allow the
      // lookup to even collect candidates from the base) it does the right
      // thing: if any function overload exists in the derived class, all
      // (but explicitly used) will be hidden. Thus we will only find the
      // derived class's function overloads (or used, which is fine). Only
      // if there is none will we find those from the base, in which case
      // we will reject them here:
      const clang::DeclContext* ourDC = llvm::dyn_cast<clang::DeclContext>(fDecl);
      if (!fd->getDeclContext()->Equals(ourDC)
          && !(fd->getDeclContext()->isTransparentContext()
               && fd->getDeclContext()->getParent()->Equals(ourDC)))
         return TClingMethodInfo(fInterp);

      // The offset must be 0 - the function must be ours.
      if (poffset) *poffset = 0;
   } else {
      if (poffset) {
         // We have been asked to return a this pointer adjustment.
         if (const CXXMethodDecl *md =
             llvm::dyn_cast<CXXMethodDecl>(fd)) {
            // This is a class member function.
            *poffset = GetOffset(md);
         }
      }
   }
   TClingMethodInfo tmi(fInterp);
   tmi.Init(fd);
   return tmi;
}

TClingMethodInfo TClingClassInfo::GetMethod(const char *fname,
                                            const llvm::SmallVectorImpl<clang::QualType> &proto,
                                            long *poffset, EFunctionMatchMode mode /*= kConversionMatch*/,
                                            EInheritanceMode imode /*= kWithInheritance*/) const
{
   return GetMethod(fname,proto,false,poffset,mode,imode);
}

TClingMethodInfo TClingClassInfo::GetMethod(const char *fname,
                                            const llvm::SmallVectorImpl<clang::QualType> &proto, bool objectIsConst,
                                            long *poffset, EFunctionMatchMode mode /*= kConversionMatch*/,
                                            EInheritanceMode imode /*= kWithInheritance*/) const
{
   if (poffset) {
      *poffset = 0L;
   }
   if (!IsLoaded()) {
      TClingMethodInfo tmi(fInterp);
      return tmi;
   }

   R__LOCKGUARD(gInterpreterMutex);

   if (fType) {
      const TypedefType *TT = llvm::dyn_cast<TypedefType>(fType);
      if (TT) {
         llvm::StringRef tname(TT->getDecl()->getName());
         if (tname.equals(fname)) {
            const NamedDecl *ndecl = llvm::dyn_cast<NamedDecl>(fDecl);
            if (ndecl && !ndecl->getName().equals(fname)) {
               // Constructor name matching the typedef type, use the decl name instead.
               return GetMethod(ndecl->getName().str().c_str(),proto,objectIsConst,poffset,
                                mode,imode);
            }
         }
      }

   }
   const cling::LookupHelper& lh = fInterp->getLookupHelper();
   const FunctionDecl *fd;
   if (mode == kConversionMatch) {
      fd = lh.findFunctionProto(fDecl, fname, proto,
                                gDebug > 5 ? cling::LookupHelper::WithDiagnostics
                                : cling::LookupHelper::NoDiagnostics,
                                objectIsConst);
   } else if (mode == kExactMatch) {
      fd = lh.matchFunctionProto(fDecl, fname, proto,
                                 gDebug > 5 ? cling::LookupHelper::WithDiagnostics
                                 : cling::LookupHelper::NoDiagnostics,
                                 objectIsConst);
   } else {
      Error("TClingClassInfo::GetMethod",
            "The MatchMode %d is not supported.", mode);
      TClingMethodInfo tmi(fInterp);
      return tmi;
   }
   if (!fd) {
      // Function not found.
      TClingMethodInfo tmi(fInterp);
      return tmi;
   }
   if (poffset) {
      // We have been asked to return a this pointer adjustment.
      if (const CXXMethodDecl *md =
          llvm::dyn_cast<CXXMethodDecl>(fd)) {
         // This is a class member function.
         *poffset = GetOffset(md);
      }
   }
   TClingMethodInfo tmi(fInterp);
   tmi.Init(fd);
   return tmi;
}

TClingMethodInfo TClingClassInfo::GetMethodWithArgs(const char *fname,
      const char *arglist, long *poffset, EFunctionMatchMode mode /* = kConversionMatch*/,
      EInheritanceMode imode /* = kWithInheritance*/) const
{
   return GetMethodWithArgs(fname,arglist,false,poffset,mode,imode);
}

TClingMethodInfo TClingClassInfo::GetMethodWithArgs(const char *fname,
      const char *arglist, bool objectIsConst,
      long *poffset, EFunctionMatchMode /*mode = kConversionMatch*/,
      EInheritanceMode /* imode = kWithInheritance*/) const
{

   R__LOCKGUARD(gInterpreterMutex);

   if (fType) {
      const TypedefType *TT = llvm::dyn_cast<TypedefType>(fType);
      if (TT) {
         llvm::StringRef tname(TT->getDecl()->getName());
         if (tname.equals(fname)) {
            const NamedDecl *ndecl = llvm::dyn_cast<NamedDecl>(fDecl);
            if (ndecl && !ndecl->getName().equals(fname)) {
               // Constructor name matching the typedef type, use the decl name instead.
               return GetMethod(ndecl->getName().str().c_str(),arglist,
                                objectIsConst,poffset
                                /* ,mode,imode */);
            }
         }
      }

   }
   if (poffset) {
      *poffset = 0L;
   }
   if (!IsLoaded()) {
      TClingMethodInfo tmi(fInterp);
      return tmi;
   }
   if (!strcmp(arglist, ")")) {
      // CINT accepted a single right paren as meaning no arguments.
      arglist = "";
   }
   const cling::LookupHelper &lh = fInterp->getLookupHelper();
   const FunctionDecl *fd
      = lh.findFunctionArgs(fDecl, fname, arglist,
                            gDebug > 5 ? cling::LookupHelper::WithDiagnostics
                            : cling::LookupHelper::NoDiagnostics,
                            objectIsConst);
   if (!fd) {
      // Function not found.
      TClingMethodInfo tmi(fInterp);
      return tmi;
   }
   if (poffset) {
     // We have been asked to return a this pointer adjustment.
     if (const CXXMethodDecl *md =
           llvm::dyn_cast<CXXMethodDecl>(fd)) {
        // This is a class member function.
        *poffset = GetOffset(md);
     }
   }
   TClingMethodInfo tmi(fInterp);
   tmi.Init(fd);
   return tmi;
}

int TClingClassInfo::GetMethodNArg(const char *method, const char *proto,
                                   Bool_t objectIsConst,
                                   EFunctionMatchMode mode /*= kConversionMatch*/) const
{
   // Note: Used only by TQObject.cxx:170 and only for interpreted classes.
   if (!IsLoaded()) {
      return -1;
   }

   R__LOCKGUARD(gInterpreterMutex);

   TClingMethodInfo mi = GetMethod(method, proto, objectIsConst, 0, mode);
   int clang_val = -1;
   if (mi.IsValid()) {
      unsigned num_params = mi.GetMethodDecl()->getNumParams();
      clang_val = static_cast<int>(num_params);
   }
   return clang_val;
}

long TClingClassInfo::GetOffset(const CXXMethodDecl* md) const
{

   R__LOCKGUARD(gInterpreterMutex);

   long offset = 0L;
   const CXXRecordDecl* definer = md->getParent();
   const CXXRecordDecl* accessor =
      llvm::cast<CXXRecordDecl>(fDecl);
   if (definer != accessor) {
      // This function may not be accessible using a pointer
      // to the declaring class, get the adjustment necessary
      // to convert that to a pointer to the defining class.
      TClingBaseClassInfo bi(fInterp, const_cast<TClingClassInfo*>(this));
      while (bi.Next(0)) {
         TClingClassInfo* bci = bi.GetBase();
         if (bci->GetDecl() == definer) {
            // We have found the right base class, now get the
            // necessary adjustment.
            offset = bi.Offset();
            break;
         }
      }
   }
   return offset;
}

ptrdiff_t TClingClassInfo::GetBaseOffset(TClingClassInfo* base, void* address, bool isDerivedObject)
{

   R__LOCKGUARD(gInterpreterMutex);

   // Check for the offset in the cache.
   auto iter = fOffsetCache.find(base->GetDecl());
   if (iter != fOffsetCache.end()) {
      std::pair<ptrdiff_t, OffsetPtrFunc_t> offsetCache = (*iter).second;
      if (OffsetPtrFunc_t executableFunc = offsetCache.second) {
         if (address) {
            return (*executableFunc)(address, isDerivedObject);
         }
         else {
            Error("TClingBaseClassInfo::Offset", "The address of the object for virtual base offset calculation is not valid.");
            return -1;
         }
      }
      else {
         return offsetCache.first;
      }
   }

   // Compute the offset.
   TClingBaseClassInfo binfo(fInterp, this, base);
   return binfo.Offset(address, isDerivedObject);
}

static bool HasBody(const clang::FunctionDecl &decl, const cling::Interpreter &interp)
{
   if (decl.hasBody()) return true;

   GlobalDecl GD;
   if (const CXXConstructorDecl* Ctor = dyn_cast<CXXConstructorDecl>(&decl))
     GD = GlobalDecl(Ctor, Ctor_Complete);
   else if (const CXXDestructorDecl* Dtor = dyn_cast<CXXDestructorDecl>(&decl))
     GD = GlobalDecl(Dtor, Dtor_Deleting);
   else
     GD = GlobalDecl(&decl);
   std::string mangledName;
   cling::utils::Analyze::maybeMangleDeclName(GD, mangledName);

   void *GV = interp.getAddressOfGlobal(mangledName.c_str());
   if (GV) return true;

   return false;
}

bool TClingClassInfo::HasDefaultConstructor() const
{
   // Return true if there a constructor taking no arguments (including
   // a constructor that has defaults for all of its arguments) which
   // is callable.  Either it has a body, or it is trivial and the
   // compiler elides it.
   //
   // Note: This is could enhanced to also know about the ROOT ioctor
   // but this was not the case in CINT.
   //
   if (!IsLoaded()) {
      return false;
   }
   const CXXRecordDecl* CRD = llvm::dyn_cast<CXXRecordDecl>(fDecl);
   if (!CRD) {
      // Namespaces do not have constructors.
      return false;
   }
   if (CRD->hasTrivialDefaultConstructor()) {
      // This class has a default constructor that can be called,
      // but has no body.
      return true;
   }
   // Note: This iteration may force template instantiations!
   cling::Interpreter::PushTransactionRAII pushedT(fInterp);
   for (CXXRecordDecl::ctor_iterator I = CRD->ctor_begin(),
         E = CRD->ctor_end(); I != E; ++I) {
      if (I->getMinRequiredArguments() == 0) {
         if ((I->getAccess() == AS_public) && HasBody(**I,*fInterp)) {
            return true;
         }
         if (I->isTemplateInstantiation()) {
            const clang::FunctionDecl* FD =
               I->getInstantiatedFromMemberFunction();
            if ((FD->getAccess() == AS_public) && HasBody(*FD,*fInterp)) {
               return true;
            }
         }
      }
   }
   return false;
}

bool TClingClassInfo::HasMethod(const char *name) const
{
   R__LOCKGUARD(gInterpreterMutex);
   if (IsLoaded() && !llvm::isa<EnumDecl>(fDecl)) {
      return fInterp->getLookupHelper()
         .hasFunction(fDecl, name,
                      gDebug > 5 ? cling::LookupHelper::WithDiagnostics
                      : cling::LookupHelper::NoDiagnostics);
   }
   return false;
}

void TClingClassInfo::Init(const char *name)
{
   fFirstTime = true;
   fDescend = false;
   fIter = DeclContext::decl_iterator();
   fDecl = 0;
   fType = 0;
   fIterStack.clear();
   const cling::LookupHelper& lh = fInterp->getLookupHelper();
   fDecl = lh.findScope(name, gDebug > 5 ? cling::LookupHelper::WithDiagnostics
                          : cling::LookupHelper::NoDiagnostics,
                        &fType, /* intantiateTemplate= */ true );
   if (!fDecl) {
      std::string buf = TClassEdit::InsertStd(name);
      if (buf != name) {
         fDecl = lh.findScope(buf, gDebug > 5 ? cling::LookupHelper::WithDiagnostics
                              : cling::LookupHelper::NoDiagnostics,
                              &fType, /* intantiateTemplate= */ true );
      }
   }
   if (!fDecl && fType) {
      const TagType *tagtype =fType->getAs<TagType>();
      if (tagtype) {
         fDecl = tagtype->getDecl();
      }
   }
}

void TClingClassInfo::Init(const Decl* decl)
{
   fFirstTime = true;
   fDescend = false;
   fIter = DeclContext::decl_iterator();
   fDecl = decl;
   fType = 0;
   fIterStack.clear();
}

void TClingClassInfo::Init(int tagnum)
{
   Fatal("TClingClassInfo::Init(tagnum)", "Should no longer be called");
   return;
}

void TClingClassInfo::Init(const Type &tag)
{
   fType = &tag;

   R__LOCKGUARD(gInterpreterMutex);

   const TagType *tagtype = fType->getAs<TagType>();
   if (tagtype) {
      fDecl = tagtype->getDecl();
   }
   else {
      fDecl = 0;
   }
   if (!fDecl) {
      QualType qType(fType,0);
      static PrintingPolicy printPol(fInterp->getCI()->getLangOpts());
      printPol.SuppressScope = false;
      Error("TClingClassInfo::Init(const Type&)",
            "The given type %s does not point to a Decl",
            qType.getAsString(printPol).c_str());
   }
}

bool TClingClassInfo::IsBase(const char *name) const
{
   if (!IsLoaded()) {
      return false;
   }
   TClingClassInfo base(fInterp, name);
   if (!base.IsValid()) {
      return false;
   }

   R__LOCKGUARD(gInterpreterMutex);

   const CXXRecordDecl *CRD =
      llvm::dyn_cast<CXXRecordDecl>(fDecl);
   if (!CRD) {
      // We are an enum, namespace, or translation unit,
      // we cannot be the base of anything.
      return false;
   }
   const CXXRecordDecl *baseCRD =
      llvm::dyn_cast<CXXRecordDecl>(base.GetDecl());
   return CRD->isDerivedFrom(baseCRD);
}

bool TClingClassInfo::IsEnum(cling::Interpreter *interp, const char *name)
{
   // Note: This is a static member function.
   TClingClassInfo info(interp, name);
   if (info.IsValid() && (info.Property() & kIsEnum)) {
      return true;
   }
   return false;
}

bool TClingClassInfo::IsLoaded() const
{
   // IsLoaded in CINT was meaning is known to the interpreter
   // and has a complete definition.
   // IsValid in Cling (as in CING) means 'just' is known to the
   // interpreter.
   if (!IsValid()) {
      return false;
   }
   if (fDecl == 0) {
      return false;
   }

   R__LOCKGUARD(gInterpreterMutex);

   const CXXRecordDecl *CRD = llvm::dyn_cast<CXXRecordDecl>(fDecl);
   if ( CRD ) {
      if (!CRD->hasDefinition()) {
         return false;
      }
   } else {
      const TagDecl *TD = llvm::dyn_cast<TagDecl>(fDecl);
      if (TD && TD->getDefinition() == 0) {
         return false;
      }
   }
   // All clang classes are considered loaded.
   return true;
}

bool TClingClassInfo::IsValid() const
{
   return fDecl;
}

bool TClingClassInfo::IsValidMethod(const char *method, const char *proto,
                                    Bool_t objectIsConst,
                                    long *offset,
                                    EFunctionMatchMode mode /*= kConversionMatch*/) const
{
   // Check if the method with the given prototype exist.
   if (!IsLoaded()) {
      return false;
   }
   if (offset) {
      *offset = 0L;
   }
   TClingMethodInfo mi = GetMethod(method, proto, offset, mode);
   return mi.IsValid();
}

int TClingClassInfo::InternalNext()
{

   R__LOCKGUARD(gInterpreterMutex);

   if (!*fIter) {
      // Iterator is already invalid.
      if (fFirstTime && fDecl) {
         std::string buf;
         if (const NamedDecl* ND =
               llvm::dyn_cast<NamedDecl>(fDecl)) {
            PrintingPolicy Policy(fDecl->getASTContext().
               getPrintingPolicy());
            llvm::raw_string_ostream stream(buf);
            ND->getNameForDiagnostic(stream, Policy, /*Qualified=*/false);
         }
         Error("TClingClassInfo::InternalNext",
            "Next called but iteration not prepared for %s!", buf.c_str());
      }
      return 0;
   }
   cling::Interpreter::PushTransactionRAII pushedT(fInterp);
   while (true) {
      // Advance to next usable decl, or return if there is no next usable decl.
      if (fFirstTime) {
         // The cint semantics are strange.
         fFirstTime = false;
      }
      else {
         // Advance the iterator one decl, descending into the current decl
         // context if necessary.
         if (!fDescend) {
            // Do not need to scan the decl context of the current decl,
            // move on to the next decl.
            ++fIter;
         }
         else {
            // Descend into the decl context of the current decl.
            fDescend = false;
            //fprintf(stderr,
            //   "TClingClassInfo::InternalNext:  "
            //   "pushing ...\n");
            fIterStack.push_back(fIter);
            DeclContext *DC = llvm::cast<DeclContext>(*fIter);
            if (fIterAll)
               fIter = DC->decls_begin();
            else
               fIter = DC->noload_decls_begin();
         }
         // Fix it if we went past the end.
         while (!*fIter && fIterStack.size()) {
            //fprintf(stderr,
            //   "TClingClassInfo::InternalNext:  "
            //   "popping ...\n");
            fIter = fIterStack.back();
            fIterStack.pop_back();
            ++fIter;
         }
         // Check for final termination.
         if (!*fIter) {
            // We have reached the end of the translation unit, all done.
            fDecl = 0;
            fType = 0;
            return 0;
         }
      }
      // Return if this decl is a class, struct, union, enum, or namespace.
      Decl::Kind DK = fIter->getKind();
      if ((DK == Decl::Namespace) || (DK == Decl::Enum) ||
            (DK == Decl::CXXRecord) ||
            (DK == Decl::ClassTemplateSpecialization)) {
         const TagDecl *TD = llvm::dyn_cast<TagDecl>(*fIter);
         if (TD && !TD->isCompleteDefinition()) {
            // For classes and enums, stop only on definitions.
            continue;
         }
         if (DK == Decl::Namespace) {
            // For namespaces, stop only on the first definition.
            if (!fIter->isCanonicalDecl()) {
               // Not the first definition.
               fDescend = true;
               continue;
            }
         }
         if (DK != Decl::Enum) {
            // We do not descend into enums.
            DeclContext *DC = llvm::cast<DeclContext>(*fIter);
            if ((fIterAll && *DC->decls_begin())
                || (!fIterAll && *DC->noload_decls_begin())) {
               // Next iteration will begin scanning the decl context
               // contained by this decl.
               fDescend = true;
            }
         }
         // Iterator is now valid.
         fDecl = *fIter;
         fType = 0;
         if (fDecl) {
            if (const RecordDecl *RD =
                  llvm::dyn_cast<RecordDecl>(fDecl)) {
               fType = RD->getASTContext().getRecordType(RD).getTypePtr();
            }
         }
         return 1;
      }
   }
}

int TClingClassInfo::Next()
{
   return InternalNext();
}

void *TClingClassInfo::New(const ROOT::TMetaUtils::TNormalizedCtxt &normCtxt) const
{
   // Invoke a new expression to use the class constructor
   // that takes no arguments to create an object of this class type.
   if (!IsValid()) {
      Error("TClingClassInfo::New()", "Called while invalid!");
      return 0;
   }
   if (!IsLoaded()) {
      Error("TClingClassInfo::New()", "Class is not loaded: %s",
            FullyQualifiedName(fDecl).c_str());
      return 0;
   }
   {
      R__LOCKGUARD(gInterpreterMutex);
      const CXXRecordDecl* RD = dyn_cast<CXXRecordDecl>(fDecl);
      if (!RD) {
         Error("TClingClassInfo::New()", "This is a namespace!: %s",
               FullyQualifiedName(fDecl).c_str());
         return 0;
      }
      if (!HasDefaultConstructor()) {
         // FIXME: We fail roottest root/io/newdelete if we issue this message!
         //Error("TClingClassInfo::New()", "Class has no default constructor: %s",
         //      FullyQualifiedName(fDecl).c_str());
         return 0;
      }
   } // End of Lock section.
   void* obj = 0;
   TClingCallFunc cf(fInterp,normCtxt);
   obj = cf.ExecDefaultConstructor(this, /*address=*/0, /*nary=*/0);
   if (!obj) {
      Error("TClingClassInfo::New()", "Call of default constructor "
            "failed to return an object for class: %s",
            FullyQualifiedName(fDecl).c_str());
      return 0;
   }
   return obj;
}

void *TClingClassInfo::New(int n, const ROOT::TMetaUtils::TNormalizedCtxt &normCtxt) const
{
   // Invoke a new expression to use the class constructor
   // that takes no arguments to create an array object
   // of this class type.
   if (!IsValid()) {
      Error("TClingClassInfo::New(n)", "Called while invalid!");
      return 0;
   }
   if (!IsLoaded()) {
      Error("TClingClassInfo::New(n)", "Class is not loaded: %s",
            FullyQualifiedName(fDecl).c_str());
      return 0;
   }

   {
      R__LOCKGUARD(gInterpreterMutex);

      const CXXRecordDecl* RD = dyn_cast<CXXRecordDecl>(fDecl);
      if (!RD) {
         Error("TClingClassInfo::New(n)", "This is a namespace!: %s",
               FullyQualifiedName(fDecl).c_str());
         return 0;
      }
      if (!HasDefaultConstructor()) {
         // FIXME: We fail roottest root/io/newdelete if we issue this message!
         //Error("TClingClassInfo::New(n)",
         //      "Class has no default constructor: %s",
<<<<<<< HEAD
      //      FullyQualifiedName(fDecl).c_str());
=======
         //      FullyQualifiedName(fDecl).c_str());
>>>>>>> 67b26b9f
         return 0;
      }
   } // End of Lock section.
   void* obj = 0;
   TClingCallFunc cf(fInterp,normCtxt);
   obj = cf.ExecDefaultConstructor(this, /*address=*/0,
                                   /*nary=*/(unsigned long)n);
   if (!obj) {
      Error("TClingClassInfo::New(n)", "Call of default constructor "
            "failed to return an array of class: %s",
            FullyQualifiedName(fDecl).c_str());
      return 0;
   }
   return obj;
}

void *TClingClassInfo::New(int n, void *arena, const ROOT::TMetaUtils::TNormalizedCtxt &normCtxt) const
{
   // Invoke a placement new expression to use the class
   // constructor that takes no arguments to create an
   // array of objects of this class type in the given
   // memory arena.
   if (!IsValid()) {
      Error("TClingClassInfo::New(n, arena)", "Called while invalid!");
      return 0;
   }
   if (!IsLoaded()) {
      Error("TClingClassInfo::New(n, arena)", "Class is not loaded: %s",
            FullyQualifiedName(fDecl).c_str());
      return 0;
   }
   {
      R__LOCKGUARD(gInterpreterMutex);

      const CXXRecordDecl* RD = dyn_cast<CXXRecordDecl>(fDecl);
      if (!RD) {
         Error("TClingClassInfo::New(n, arena)", "This is a namespace!: %s",
               FullyQualifiedName(fDecl).c_str());
         return 0;
      }
      if (!HasDefaultConstructor()) {
         // FIXME: We fail roottest root/io/newdelete if we issue this message!
         //Error("TClingClassInfo::New(n, arena)",
         //      "Class has no default constructor: %s",
         //      FullyQualifiedName(fDecl).c_str());
         return 0;
      }
   } // End of Lock section
   void* obj = 0;
   TClingCallFunc cf(fInterp,normCtxt);
   // Note: This will always return arena.
   obj = cf.ExecDefaultConstructor(this, /*address=*/arena,
                                   /*nary=*/(unsigned long)n);
   return obj;
}

void *TClingClassInfo::New(void *arena, const ROOT::TMetaUtils::TNormalizedCtxt &normCtxt) const
{
   // Invoke a placement new expression to use the class
   // constructor that takes no arguments to create an
   // object of this class type in the given memory arena.
   if (!IsValid()) {
      Error("TClingClassInfo::New(arena)", "Called while invalid!");
      return 0;
   }
   if (!IsLoaded()) {
      Error("TClingClassInfo::New(arena)", "Class is not loaded: %s",
            FullyQualifiedName(fDecl).c_str());
      return 0;
   }
   {
      R__LOCKGUARD(gInterpreterMutex);

      const CXXRecordDecl* RD = dyn_cast<CXXRecordDecl>(fDecl);
      if (!RD) {
         Error("TClingClassInfo::New(arena)", "This is a namespace!: %s",
               FullyQualifiedName(fDecl).c_str());
         return 0;
      }
      if (!HasDefaultConstructor()) {
         // FIXME: We fail roottest root/io/newdelete if we issue this message!
         //Error("TClingClassInfo::New(arena)",
         //      "Class has no default constructor: %s",
         //      FullyQualifiedName(fDecl).c_str());
         return 0;
      }
   } // End of Locked section.
   void* obj = 0;
   TClingCallFunc cf(fInterp,normCtxt);
   // Note: This will always return arena.
   obj = cf.ExecDefaultConstructor(this, /*address=*/arena, /*nary=*/0);
   return obj;
}

long TClingClassInfo::Property() const
{
   if (!IsValid()) {
      return 0L;
   }

   R__LOCKGUARD(gInterpreterMutex);

   long property = 0L;
   property |= kIsCPPCompiled;
   const clang::DeclContext *ctxt = fDecl->getDeclContext();
   clang::NamespaceDecl *std_ns =fInterp->getSema().getStdNamespace();
   while (! ctxt->isTranslationUnit())  {
      if (ctxt->Equals(std_ns)) {
         property |= kIsDefinedInStd;
         break;
      }
      ctxt = ctxt->getParent();
   }
   Decl::Kind DK = fDecl->getKind();
   if ((DK == Decl::Namespace) || (DK == Decl::TranslationUnit)) {
      property |= kIsNamespace;
      return property;
   }
   // Note: Now we have class, enum, struct, union only.
   const TagDecl *TD = llvm::dyn_cast<TagDecl>(fDecl);
   if (!TD) {
      return 0L;
   }
   if (TD->isEnum()) {
      property |= kIsEnum;
      return property;
   }
   // Note: Now we have class, struct, union only.
   const CXXRecordDecl *CRD =
      llvm::dyn_cast<CXXRecordDecl>(fDecl);
   if (CRD->isClass()) {
      property |= kIsClass;
   }
   else if (CRD->isStruct()) {
      property |= kIsStruct;
   }
   else if (CRD->isUnion()) {
      property |= kIsUnion;
   }
   if (CRD->hasDefinition() && CRD->isAbstract()) {
      property |= kIsAbstract;
   }
   return property;
}

int TClingClassInfo::RootFlag() const
{
   if (!IsValid()) {
      return 0;
   }
   // FIXME: Implement this when rootcling provides the value.
   return 0;
}

int TClingClassInfo::Size() const
{
   if (!IsValid()) {
      return -1;
   }
   if (!fDecl) {
      // A forward declared class.
      return 0;
   }

   R__LOCKGUARD(gInterpreterMutex);

   Decl::Kind DK = fDecl->getKind();
   if (DK == Decl::Namespace) {
      // Namespaces are special for cint.
      return 1;
   }
   else if (DK == Decl::Enum) {
      // Enums are special for cint.
      return 0;
   }
   const RecordDecl *RD = llvm::dyn_cast<RecordDecl>(fDecl);
   if (!RD) {
      // Should not happen.
      return -1;
   }
   if (!RD->getDefinition()) {
      // Forward-declared class.
      return 0;
   }
   ASTContext &Context = fDecl->getASTContext();
   cling::Interpreter::PushTransactionRAII RAII(fInterp);
   const ASTRecordLayout &Layout = Context.getASTRecordLayout(RD);
   int64_t size = Layout.getSize().getQuantity();
   int clang_size = static_cast<int>(size);
   return clang_size;
}

long TClingClassInfo::Tagnum() const
{
   if (!IsValid()) {
      return -1L;
   }
   return reinterpret_cast<long>(fDecl);
}

const char *TClingClassInfo::FileName()
{
   if (!IsValid()) {
      return 0;
   }
   fDeclFileName = ROOT::TMetaUtils::GetFileName(*GetDecl(), *fInterp);
   return fDeclFileName.c_str();
}

void TClingClassInfo::FullName(std::string &output, const ROOT::TMetaUtils::TNormalizedCtxt &normCtxt) const
{
   // Return QualifiedName.
   output.clear();
   if (!IsValid()) {
      return;
   }
   if (fType) {
      QualType type(fType, 0);
      ROOT::TMetaUtils::GetNormalizedName(output, type, *fInterp, normCtxt);
   }
   else {
      if (const NamedDecl* ND =
            llvm::dyn_cast<NamedDecl>(fDecl)) {
         PrintingPolicy Policy(fDecl->getASTContext().
            getPrintingPolicy());
         llvm::raw_string_ostream stream(output);
         ND->getNameForDiagnostic(stream, Policy, /*Qualified=*/true);
      }
   }
}

const char *TClingClassInfo::Name() const
{
   // Return unqualified name.
   if (!IsValid()) {
      return 0;
   }
   // Note: This *must* be static/thread_local because we are returning a pointer inside it!
<<<<<<< HEAD
#ifdef R__WIN32
   static std::string buf;
#else
   thread_local std::string buf;
#endif
=======
   thread_local std::string buf;
>>>>>>> 67b26b9f
   buf.clear();
   if (const NamedDecl* ND = llvm::dyn_cast<NamedDecl>(fDecl)) {
      PrintingPolicy Policy(fDecl->getASTContext().getPrintingPolicy());
      llvm::raw_string_ostream stream(buf);
      ND->getNameForDiagnostic(stream, Policy, /*Qualified=*/false);
   }
   return buf.c_str();
}

const char *TClingClassInfo::Title()
{
   if (!IsValid()) {
      return 0;
   }
   // NOTE: We cannot cache the result, since we are really an iterator.
   // Try to get the comment either from the annotation or the header
   // file, if present.
   // Iterate over the redeclarations, we can have muliple definitions in the
   // redecl chain (came from merging of pcms).

   R__LOCKGUARD(gInterpreterMutex);

   if (const TagDecl *TD = llvm::dyn_cast<TagDecl>(GetDecl())) {
      if ( (TD = ROOT::TMetaUtils::GetAnnotatedRedeclarable(TD)) ) {
         if (AnnotateAttr *A = TD->getAttr<AnnotateAttr>()) {
            std::string attr = A->getAnnotation().str();
            if (attr.find(TMetaUtils::propNames::separator) != std::string::npos) {
               if (TMetaUtils::ExtractAttrPropertyFromName(*TD,TMetaUtils::propNames::comment,attr)) {
                  fTitle = attr;
                  return fTitle.c_str();
               }
            } else {
               fTitle = attr;
               return fTitle.c_str();
            }
         }
      }
   }
   // Try to get the comment from the header file, if present.
   // but not for decls from AST file, where rootcling would have
   // created an annotation
   const CXXRecordDecl *CRD =
      llvm::dyn_cast<CXXRecordDecl>(GetDecl());
   if (CRD && !CRD->isFromASTFile()) {
      fTitle = ROOT::TMetaUtils::GetClassComment(*CRD,0,*fInterp).str();
   }
   return fTitle.c_str();
}

const char *TClingClassInfo::TmpltName() const
{
   if (!IsValid()) {
      return 0;
   }

   R__LOCKGUARD(gInterpreterMutex);

   // Note: This *must* be static/thread_local because we are returning a pointer inside it!
<<<<<<< HEAD
#ifdef R__WIN32
   static std::string buf;
#else
   thread_local std::string buf;
#endif
=======
   thread_local std::string buf;
>>>>>>> 67b26b9f
   buf.clear();
   if (const NamedDecl* ND = llvm::dyn_cast<NamedDecl>(fDecl)) {
      // Note: This does *not* include the template arguments!
      buf = ND->getNameAsString();
   }
   return buf.c_str();
}
<|MERGE_RESOLUTION|>--- conflicted
+++ resolved
@@ -1048,11 +1048,7 @@
          // FIXME: We fail roottest root/io/newdelete if we issue this message!
          //Error("TClingClassInfo::New(n)",
          //      "Class has no default constructor: %s",
-<<<<<<< HEAD
-      //      FullyQualifiedName(fDecl).c_str());
-=======
          //      FullyQualifiedName(fDecl).c_str());
->>>>>>> 67b26b9f
          return 0;
       }
    } // End of Lock section.
@@ -1291,15 +1287,11 @@
       return 0;
    }
    // Note: This *must* be static/thread_local because we are returning a pointer inside it!
-<<<<<<< HEAD
 #ifdef R__WIN32
    static std::string buf;
 #else
-   thread_local std::string buf;
+    thread_local std::string buf;
 #endif
-=======
-   thread_local std::string buf;
->>>>>>> 67b26b9f
    buf.clear();
    if (const NamedDecl* ND = llvm::dyn_cast<NamedDecl>(fDecl)) {
       PrintingPolicy Policy(fDecl->getASTContext().getPrintingPolicy());
@@ -1358,15 +1350,11 @@
    R__LOCKGUARD(gInterpreterMutex);
 
    // Note: This *must* be static/thread_local because we are returning a pointer inside it!
-<<<<<<< HEAD
 #ifdef R__WIN32
    static std::string buf;
 #else
-   thread_local std::string buf;
+    thread_local std::string buf;
 #endif
-=======
-   thread_local std::string buf;
->>>>>>> 67b26b9f
    buf.clear();
    if (const NamedDecl* ND = llvm::dyn_cast<NamedDecl>(fDecl)) {
       // Note: This does *not* include the template arguments!
